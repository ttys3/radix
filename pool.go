package radix

import (
	"errors"
	"io"
	"net"
	"sync"
	"time"

	"github.com/mediocregopher/radix/v3/resp"
)

// ErrPoolEmpty is used by Pools created using the PoolOnEmptyErrAfter option
var ErrPoolEmpty = errors.New("connection pool is empty")

var errPoolFull = errors.New("connection pool is full")

var blockingCmds = map[string]bool{
	"WAIT": true,

	// taken from https://github.com/joomcode/redispipe#limitations
	"BLPOP":      true,
	"BRPOP":      true,
	"BRPOPLPUSH": true,

	"BZPOPMIN": true,
	"BZPOPMAX": true,

	"XREAD":      true,
	"XREADGROUP": true,

	"SAVE":  true,
	"WATCH": true,
}

// TODO do something with errors which happen asynchronously

// ioErrConn is a Conn which tracks the last net.Error which was seen either
// during an Encode call or a Decode call
type ioErrConn struct {
	Conn

	// The most recent network error which occurred when either reading
	// or writing. A critical network error is basically any non-application
	// level error, e.g. a timeout, disconnect, etc... Close is automatically
	// called on the client when it encounters a critical network error
	lastIOErr error
}

func newIOErrConn(c Conn) *ioErrConn {
	return &ioErrConn{Conn: c}
}

func (ioc *ioErrConn) Encode(m resp.Marshaler) error {
	err := ioc.Conn.Encode(m)
	if nerr, _ := err.(net.Error); nerr != nil {
		ioc.lastIOErr = err
	}
	return err
}

func (ioc *ioErrConn) Decode(m resp.Unmarshaler) error {
	err := ioc.Conn.Decode(m)
	if nerr, _ := err.(net.Error); nerr != nil {
		ioc.lastIOErr = err
	}
	return err
}

func (ioc *ioErrConn) Do(a Action) error {
	return a.Run(ioc)
}

func (ioc *ioErrConn) Close() error {
	ioc.lastIOErr = io.EOF
	return ioc.Conn.Close()
}

////////////////////////////////////////////////////////////////////////////////

type poolOpts struct {
	cf                    ConnFunc
	pingInterval          time.Duration
	refillInterval        time.Duration
	overflowDrainInterval time.Duration
	overflowSize          int
	onEmptyWait           time.Duration
	errOnEmpty            error
	pipelineConcurrency   int
	pipelineLimit         int
	pipelineWindow        time.Duration
}

// PoolOpt is an optional behavior which can be applied to the NewPool function
// to effect a Pool's behavior
type PoolOpt func(*poolOpts)

// PoolConnFunc tells the Pool to use the given ConnFunc when creating new
// Conns to its redis instance. The ConnFunc can be used to set timeouts,
// perform AUTH, or even use custom Conn implementations.
func PoolConnFunc(cf ConnFunc) PoolOpt {
	return func(po *poolOpts) {
		po.cf = cf
	}
}

// PoolPingInterval specifies the interval at which a ping event happens. On
// each ping event the Pool calls the PING redis command over one of it's
// available connections.
//
// Since connections are used in LIFO order, the ping interval * pool size is
// the duration of time it takes to ping every connection once when the pool is
// idle.
//
// A shorter interval means connections are pinged more frequently, but also
// means more traffic with the server.
func PoolPingInterval(d time.Duration) PoolOpt {
	return func(po *poolOpts) {
		po.pingInterval = d
	}
}

// PoolRefillInterval specifies the interval at which a refill event happens. On
// each refill event the Pool checks to see if it is full, and if it's not a
// single connection is created and added to it.
func PoolRefillInterval(d time.Duration) PoolOpt {
	return func(po *poolOpts) {
		po.refillInterval = d
	}
}

// PoolOnEmptyWait effects the Pool's behavior when there are no available
// connections in the Pool. The effect is to cause actions to block as long as
// it takes until a connection becomes available.
func PoolOnEmptyWait() PoolOpt {
	return func(po *poolOpts) {
		po.onEmptyWait = -1
	}
}

// PoolOnEmptyCreateAfter effects the Pool's behavior when there are no
// available connections in the Pool. The effect is to cause actions to block
// until a connection becomes available or until the duration has passed. If the
// duration is passed a new connection is created and used.
//
// If wait is 0 then a new connection is created immediately upon an empty Pool.
func PoolOnEmptyCreateAfter(wait time.Duration) PoolOpt {
	return func(po *poolOpts) {
		po.onEmptyWait = wait
		po.errOnEmpty = nil
	}
}

// PoolOnEmptyErrAfter effects the Pool's behavior when there are no
// available connections in the Pool. The effect is to cause actions to block
// until a connection becomes available or until the duration has passed. If the
// duration is passed then ErrEmptyPool is returned.
//
// If wait is 0 then ErrEmptyPool is returned immediately upon an empty Pool.
func PoolOnEmptyErrAfter(wait time.Duration) PoolOpt {
	return func(po *poolOpts) {
		po.onEmptyWait = wait
		po.errOnEmpty = ErrPoolEmpty
	}
}

// PoolOnFullClose effects the Pool's behavior when it is full. The effect is to
// cause any connection which is being put back into a full pool to be closed
// and discarded.
func PoolOnFullClose() PoolOpt {
	return func(po *poolOpts) {
		po.overflowSize = 0
		po.overflowDrainInterval = 0
	}
}

// PoolOnFullBuffer effects the Pool's behavior when it is full. The effect is
// to give the pool an additional buffer for connections, called the overflow.
// If a connection is being put back into a full pool it will be put into the
// overflow. If the overflow is also full then the connection will be closed and
// discarded.
//
// drainInterval specifies the interval at which a drain event happens. On each
// drain event a connection will be removed from the overflow buffer (if any are
// present in it), closed, and discarded.
//
// If drainInterval is zero then drain events will never occur.
func PoolOnFullBuffer(size int, drainInterval time.Duration) PoolOpt {
	return func(po *poolOpts) {
		po.overflowSize = size
		po.overflowDrainInterval = drainInterval
	}
}

// PoolPipelineConcurrency sets the maximum number of pipelines that can be
// executed concurrently.
//
// If limit is greater than the pool size or less than 1, the limit will be
// set to the pool size.
func PoolPipelineConcurrency(limit int) PoolOpt {
	return func(po *poolOpts) {
		po.pipelineConcurrency = limit
	}
}

// PoolPipelineLimit sets the duration after which internal pipelines will be
// flushed and the maximum number of commands that can be pipelined before
// flushing.
//
// If window is zero then automatic pipelining will be disabled.
// If limit is zero then no limit will be used and pipelines will only be limited
// by the specified time window.
func PoolPipelineWindow(window time.Duration, limit int) PoolOpt {
	return func(po *poolOpts) {
		po.pipelineLimit = limit
		po.pipelineWindow = window
	}
}

////////////////////////////////////////////////////////////////////////////////

// Pool is a semi-dynamic pool which holds a fixed number of connections open
// and which implements the Client interface. It takes in a number of options
// which can effect its specific behavior, see the NewPool method.
type Pool struct {
	opts          poolOpts
	network, addr string
	size          int

	l sync.RWMutex
	// totalConns is only really needed by the refill part of the code to ensure
	// it's not overly refilling the pool. It is protected by l.
	totalConns int
	// pool is read-protected by l, and should not be written to or read from
	// when closed is true (closed is also protected by l)
	pool   chan *ioErrConn
	closed bool

	pipeliner *pipeliner

	wg       sync.WaitGroup
	closeCh  chan bool
	initDone chan struct{} // used for tests
}

// NewPool creates a *Pool which will keep open at least the given number of
// connections to the redis instance at the given address.
//
// NewPool takes in a number of options which can overwrite its default
// behavior. The default options NewPool uses are:
//
//	PoolConnFunc(DefaultConnFunc)
//	PoolOnEmptyCreateAfter(1 * time.Second)
//	PoolRefillInterval(1 * time.Second)
//	PoolOnFullBuffer((size / 3)+1, 1 * time.Second)
<<<<<<< HEAD
//	PoolPingInterval(10 * time.Second / (size+1))
//	PoolPipelineConcurrency(size)
//	PoolPipelineWindow(150 * time.Microsecond, 0)
=======
//	PoolPingInterval(5 * time.Second / (size+1))
>>>>>>> 9523b4ba
//
func NewPool(network, addr string, size int, opts ...PoolOpt) (*Pool, error) {
	p := &Pool{
		network:  network,
		addr:     addr,
		size:     size,
		closeCh:  make(chan bool),
		initDone: make(chan struct{}),
	}

	defaultPoolOpts := []PoolOpt{
		PoolConnFunc(DefaultConnFunc),
		PoolOnEmptyCreateAfter(1 * time.Second),
		PoolRefillInterval(1 * time.Second),
		PoolOnFullBuffer((size/3)+1, 1*time.Second),
<<<<<<< HEAD
		PoolPingInterval(10 * time.Second / time.Duration(size+1)),
		PoolPipelineConcurrency(size),
		PoolPipelineWindow(150*time.Microsecond, 0),
=======
		PoolPingInterval(5 * time.Second / time.Duration(size+1)),
>>>>>>> 9523b4ba
	}

	for _, opt := range append(defaultPoolOpts, opts...) {
		// the other args to NewPool used to be a ConnFunc, which someone might
		// have left as nil, in which case this now gives a weird panic. Just
		// handle it
		if opt != nil {
			opt(&(p.opts))
		}
	}

	totalSize := size + p.opts.overflowSize
	p.pool = make(chan *ioErrConn, totalSize)

	// make one Conn synchronously to ensure there's actually a redis instance
	// present. The rest will be created asynchronously.
	ioc, err := p.newConn(false) // false in case size is zero
	if err != nil {
		return nil, err
	}
	p.put(ioc)

	p.wg.Add(1)
	go func() {
		defer p.wg.Done()
		for i := 0; i < size-1; i++ {
			ioc, err := p.newConn(true)
			if err == nil {
				p.put(ioc)
			}
			// TODO do something with that error?
		}
		close(p.initDone)
	}()

	if p.opts.pingInterval > 0 && size > 0 {
		p.atIntervalDo(p.opts.pingInterval, func() { p.Do(Cmd(nil, "PING")) })
	}
	if p.opts.refillInterval > 0 && size > 0 {
		p.atIntervalDo(p.opts.refillInterval, p.doRefill)
	}
	if p.opts.overflowSize > 0 && p.opts.overflowDrainInterval > 0 {
		p.atIntervalDo(p.opts.overflowDrainInterval, p.doOverflowDrain)
	}
	if p.opts.pipelineWindow > 0 {
		if p.opts.pipelineConcurrency < 1 || p.opts.pipelineConcurrency > size {
			p.opts.pipelineConcurrency = size
		}

		p.pipeliner = newPipeliner(
			p,
			p.opts.pipelineConcurrency,
			p.opts.pipelineLimit,
			p.opts.pipelineWindow,
		)
	}
	return p, nil
}

// this must always be called with p.l unlocked
func (p *Pool) newConn(errIfFull bool) (*ioErrConn, error) {
	c, err := p.opts.cf(p.network, p.addr)
	if err != nil {
		return nil, err
	}
	ioc := newIOErrConn(c)

	// We don't want to wrap the entire function in a lock because dialing might
	// take a while, but we also don't want to be making any new connections if
	// the pool is closed
	p.l.Lock()
	defer p.l.Unlock()
	if p.closed {
		ioc.Close()
		return nil, errClientClosed
	} else if errIfFull && p.totalConns >= p.size {
		ioc.Close()
		return nil, errPoolFull
	}
	p.totalConns++

	return ioc, nil
}

func (p *Pool) atIntervalDo(d time.Duration, do func()) {
	p.wg.Add(1)
	go func() {
		defer p.wg.Done()
		t := time.NewTicker(d)
		defer t.Stop()
		for {
			select {
			case <-t.C:
				do()
			case <-p.closeCh:
				return
			}
		}
	}()
}

func (p *Pool) doRefill() {
	// this is a preliminary check to see if more conns are needed. Technically
	// it's not needed, as newConn will do the same one, but it will also incur
	// creating a connection and fully locking the mutex. We can handle the
	// majority of cases here with a much less expensive read-lock.
	p.l.RLock()
	if p.totalConns >= p.size {
		p.l.RUnlock()
		return
	}
	p.l.RUnlock()

	ioc, err := p.newConn(true)
	// TODO do something with this error? not if it's errPoolFull
	if err == nil {
		p.put(ioc)
	}
}

func (p *Pool) doOverflowDrain() {
	// the other do* processes inherently handle this case, this one needs to do
	// it manually
	p.l.RLock()

	if p.closed || len(p.pool) <= p.size {
		p.l.RUnlock()
		return
	}

	// pop a connection off and close it, if there's any to pop off
	var ioc *ioErrConn
	select {
	case ioc = <-p.pool:
	default:
		// pool is empty, nothing to drain
	}
	p.l.RUnlock()

	if ioc == nil {
		return
	}

	ioc.Close()
	p.l.Lock()
	p.totalConns--
	p.l.Unlock()
}

func (p *Pool) getExisting() (*ioErrConn, error) {
	p.l.RLock()
	defer p.l.RUnlock()

	if p.closed {
		return nil, errClientClosed
	}

	// Fast-path if the pool is not empty.
	select {
	case ioc := <-p.pool:
		return ioc, nil
	default:
	}

	if p.opts.onEmptyWait == 0 {
		// If we should not wait we return without allocating a timer.
		return nil, p.opts.errOnEmpty
	}

	// only set when we have a timeout, since a nil channel always blocks which
	// is what we want
	var tc <-chan time.Time
	if p.opts.onEmptyWait > 0 {
		t := getTimer(p.opts.onEmptyWait)
		defer putTimer(t)

		tc = t.C
	}

	select {
	case ioc := <-p.pool:
		return ioc, nil
	case <-tc:
		return nil, p.opts.errOnEmpty
	}
}

func (p *Pool) get() (*ioErrConn, error) {
	ioc, err := p.getExisting()
	if err != nil {
		return nil, err
	} else if ioc != nil {
		return ioc, nil
	}

	// at this point everything is unlocked and the conn needs to be created.
	// newConn will handle checking if the pool has been closed since the inner
	// was called.
	return p.newConn(false)
}

func (p *Pool) put(ioc *ioErrConn) {
	p.l.RLock()
	if ioc.lastIOErr == nil && !p.closed {
		select {
		case p.pool <- ioc:
			p.l.RUnlock()
			return
		default:
		}
	}

	p.l.RUnlock()
	// the pool might close here, but that's fine, because all that's happening
	// at this point is that the connection is being closed
	ioc.Close()
	p.l.Lock()
	p.totalConns--
	p.l.Unlock()
}

// Do implements the Do method of the Client interface by retrieving a Conn out
// of the pool, calling Run on the given Action with it, and returning the Conn
// to the pool.
//
// If the given Action is a CmdAction, it will be pipelined with other concurrent
// calls to Do, which can improve the performance and resource usage of the Redis
// server, but will increase the latency for some of the Actions. To avoid the
// automatic pipelining you can either set PoolPipelineWindow(0) when creating the
// Pool or use WithConn. Pipelines created manually (via Pipeline) are also excluded
// from this and will be executed as if using WithConn.
//
// Due to a limitation in the implementation, custom CmdAction implementations
// are currently not automatically pipelined.
func (p *Pool) Do(a Action) error {
	if p.pipeliner != nil && p.pipeliner.CanDo(a) {
		return p.pipeliner.Do(a)
	}

	c, err := p.get()
	if err != nil {
		return err
	}
	defer p.put(c)

	return c.Do(a)
}

// NumAvailConns returns the number of connections currently available in the
// pool, as well as in the overflow buffer if that option is enabled.
func (p *Pool) NumAvailConns() int {
	return len(p.pool)
}

// Close implements the Close method of the Client
func (p *Pool) Close() error {
	p.l.Lock()
	if p.closed {
		p.l.Unlock()
		return errClientClosed
	}
	p.closed = true
	close(p.closeCh)

	// at this point get and put won't work anymore, so it's safe to empty and
	// close the pool channel
emptyLoop:
	for {
		select {
		case ioc := <-p.pool:
			ioc.Close()
			p.totalConns--
		default:
			close(p.pool)
			break emptyLoop
		}
	}
	p.l.Unlock()

	if p.pipeliner != nil {
		if err := p.pipeliner.Close(); err != nil {
			return err
		}
	}

	// by now the pool's go-routines should have bailed, wait to make sure they
	// do
	p.wg.Wait()
	return nil
}<|MERGE_RESOLUTION|>--- conflicted
+++ resolved
@@ -253,13 +253,9 @@
 //	PoolOnEmptyCreateAfter(1 * time.Second)
 //	PoolRefillInterval(1 * time.Second)
 //	PoolOnFullBuffer((size / 3)+1, 1 * time.Second)
-<<<<<<< HEAD
-//	PoolPingInterval(10 * time.Second / (size+1))
+//	PoolPingInterval(5 * time.Second / (size+1))
 //	PoolPipelineConcurrency(size)
 //	PoolPipelineWindow(150 * time.Microsecond, 0)
-=======
-//	PoolPingInterval(5 * time.Second / (size+1))
->>>>>>> 9523b4ba
 //
 func NewPool(network, addr string, size int, opts ...PoolOpt) (*Pool, error) {
 	p := &Pool{
@@ -275,13 +271,9 @@
 		PoolOnEmptyCreateAfter(1 * time.Second),
 		PoolRefillInterval(1 * time.Second),
 		PoolOnFullBuffer((size/3)+1, 1*time.Second),
-<<<<<<< HEAD
-		PoolPingInterval(10 * time.Second / time.Duration(size+1)),
+		PoolPingInterval(5 * time.Second / time.Duration(size+1)),
 		PoolPipelineConcurrency(size),
 		PoolPipelineWindow(150*time.Microsecond, 0),
-=======
-		PoolPingInterval(5 * time.Second / time.Duration(size+1)),
->>>>>>> 9523b4ba
 	}
 
 	for _, opt := range append(defaultPoolOpts, opts...) {
